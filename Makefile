# Copyright 2019 Tetrate
#
# Licensed under the Apache License, Version 2.0 (the "License");
# you may not use this file except in compliance with the License.
# You may obtain a copy of the License at
#
#     http://www.apache.org/licenses/LICENSE-2.0
#
# Unless required by applicable law or agreed to in writing, software
# distributed under the License is distributed on an "AS IS" BASIS,
# WITHOUT WARRANTIES OR CONDITIONS OF ANY KIND, either express or implied.
# See the License for the specific language governing permissions and
# limitations under the License.

ENVOY = standard:1.11.1
HUB ?= docker.io/getenvoy
TAG ?= dev

.PHONY: init
init: generate

.PHONY: deps
deps:
	go mod download

<<<<<<< HEAD
generate: deps
	go generate ./pkg/...

=======
.PHONY: generate
generate: deps
	go generate ./pkg/...

.PHONY: build
>>>>>>> 7935fe4e
build: generate
	CGO_ENABLED=0 GOOS=linux GOARCH=amd64 go build -o getenvoy ./cmd/getenvoy/main.go

.PHONY: docker
docker: build
	docker build -t $(HUB)/getenvoy:$(TAG) --build-arg reference=$(ENVOY) .

.PHONY: release.dryrun
release.dryrun:
	goreleaser release --skip-publish --snapshot --rm-dist<|MERGE_RESOLUTION|>--- conflicted
+++ resolved
@@ -23,17 +23,11 @@
 deps:
 	go mod download
 
-<<<<<<< HEAD
-generate: deps
-	go generate ./pkg/...
-
-=======
 .PHONY: generate
 generate: deps
 	go generate ./pkg/...
 
 .PHONY: build
->>>>>>> 7935fe4e
 build: generate
 	CGO_ENABLED=0 GOOS=linux GOARCH=amd64 go build -o getenvoy ./cmd/getenvoy/main.go
 

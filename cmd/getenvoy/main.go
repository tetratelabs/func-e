// Copyright 2019 Tetrate
//
// Licensed under the Apache License, Version 2.0 (the "License");
// you may not use this file except in compliance with the License.
// You may obtain a copy of the License at
//
//     http://www.apache.org/licenses/LICENSE-2.0
//
// Unless required by applicable law or agreed to in writing, software
// distributed under the License is distributed on an "AS IS" BASIS,
// WITHOUT WARRANTIES OR CONDITIONS OF ANY KIND, either express or implied.
// See the License for the specific language governing permissions and
// limitations under the License.

package main

import (
	"os"

	"github.com/tetratelabs/getenvoy/pkg/cmd"
	cmdutil "github.com/tetratelabs/getenvoy/pkg/util/cmd"
)

func main() {
	root := cmd.NewRoot()
<<<<<<< HEAD
	if err := root.Execute(); err != nil {
=======
	if err := cmdutil.Execute(root); err != nil {
>>>>>>> 8bc4ffe2
		os.Exit(1)
	}
}<|MERGE_RESOLUTION|>--- conflicted
+++ resolved
@@ -23,11 +23,7 @@
 
 func main() {
 	root := cmd.NewRoot()
-<<<<<<< HEAD
-	if err := root.Execute(); err != nil {
-=======
 	if err := cmdutil.Execute(root); err != nil {
->>>>>>> 8bc4ffe2
 		os.Exit(1)
 	}
 }
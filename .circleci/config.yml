# Copyright 2019 Tetrate
#
# Licensed under the Apache License, Version 2.0 (the "License");
# you may not use this file except in compliance with the License.
# You may obtain a copy of the License at
#
#     http://www.apache.org/licenses/LICENSE-2.0
#
# Unless required by applicable law or agreed to in writing, software
# distributed under the License is distributed on an "AS IS" BASIS,
# WITHOUT WARRANTIES OR CONDITIONS OF ANY KIND, either express or implied.
# See the License for the specific language governing permissions and
# limitations under the License.

version: 2.0

jobs:
  lint:
    docker:
      - image: circleci/golang:1.13.3
    environment:
      # Run garbage collection more aggresively to avoid getting OOMed during the lint phase.
      GOGC: "20"
      # Circle CI executor has many cores (> 30) but throttles CPU and RAM. If we don't limit
      # this to the number of allocated cores, the job is likely to get OOMed and killed.
      GOMAXPROCS: "2"
    steps:
      - checkout
<<<<<<< HEAD
      - run: make generate
=======
      - run: make init
>>>>>>> 7935fe4e
      - run: ./ci/install-lint
      - run: ./ci/lint
          
  test:
    resource_class: small
    docker:
      - image: circleci/golang:1.13.3
    steps:
      - checkout
<<<<<<< HEAD
      - run: make generate
=======
      - run: make init
>>>>>>> 7935fe4e
      - run: ./ci/install-envoy
      - run: ./ci/test
      
  release:
    docker:
      - image: circleci/golang:1.13.3
    steps:
      - checkout
<<<<<<< HEAD
      - run: make generate
=======
      - run: make init
>>>>>>> 7935fe4e
      - setup_remote_docker
      - run: echo $DOCKER_PASS | docker login -u $DOCKER_USER --password-stdin
      - run: curl -sL https://git.io/goreleaser | bash

workflows:
  version: 2
  all:
    jobs:
      - lint
      - test
  release:
    jobs:
      - release:
          filters:
            branches:
              ignore: /.*/
            tags:
              only: /v[0-9]+(\.[0-9]+)*(-.*)*/<|MERGE_RESOLUTION|>--- conflicted
+++ resolved
@@ -26,11 +26,7 @@
       GOMAXPROCS: "2"
     steps:
       - checkout
-<<<<<<< HEAD
-      - run: make generate
-=======
       - run: make init
->>>>>>> 7935fe4e
       - run: ./ci/install-lint
       - run: ./ci/lint
           
@@ -40,11 +36,7 @@
       - image: circleci/golang:1.13.3
     steps:
       - checkout
-<<<<<<< HEAD
-      - run: make generate
-=======
       - run: make init
->>>>>>> 7935fe4e
       - run: ./ci/install-envoy
       - run: ./ci/test
       
@@ -53,11 +45,7 @@
       - image: circleci/golang:1.13.3
     steps:
       - checkout
-<<<<<<< HEAD
-      - run: make generate
-=======
       - run: make init
->>>>>>> 7935fe4e
       - setup_remote_docker
       - run: echo $DOCKER_PASS | docker login -u $DOCKER_USER --password-stdin
       - run: curl -sL https://git.io/goreleaser | bash

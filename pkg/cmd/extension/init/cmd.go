--- conflicted
+++ resolved
@@ -55,15 +55,7 @@
 	// 1. according to command-line options
 	// 2. otherwise, according to the example-specific configuration (.getenvoy/extension/examples/<example>/example.yaml)
 	// 3. otherwise, according to extension descriptor (.getenvoy/extension/extension.yaml)
-<<<<<<< HEAD
 	defaultSupportedEnvoyVersion = "standard:1.17.0"
-	supportedEnvoyVersions       = map[string]string{
-		// https://github.com/tetratelabs/envoy-wasm-rust-sdk/issues/65
-		extension.LanguageRust.String(): "wasm:1.15",
-	}
-=======
-	supportedEnvoyVersion = "standard:1.17.0"
->>>>>>> 5ceed06f
 )
 
 // NewCmd returns a command that generates the initial set of files
@@ -107,12 +99,7 @@
 				return err
 			}
 			descriptor.Name = params.Name.Value
-
-			if ev, ok := supportedEnvoyVersions[params.Language.Value]; ok {
-				descriptor.Runtime.Envoy.Version = ev
-			} else {
-				descriptor.Runtime.Envoy.Version = defaultSupportedEnvoyVersion
-			}
+			descriptor.Runtime.Envoy.Version = defaultSupportedEnvoyVersion
 
 			outputDir, err = scaffold.NormalizeOutputPath(params.OutputDir.Value)
 			if err != nil {

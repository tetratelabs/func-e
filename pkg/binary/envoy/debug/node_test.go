--- conflicted
+++ resolved
@@ -34,11 +34,9 @@
 		defer os.RemoveAll(r.DebugStore())
 		envoytest.RunKill(r, filepath.Join("testdata", "null.yaml"), time.Second*10)
 
-<<<<<<< HEAD
-		files := [...]string{"node/ps.txt", "node/network_interface.json", "node/iostats.json"}
-=======
-		files := [...]string{"node/ps.txt", "node/network_interface.json", "node/connections.json"}
->>>>>>> 707d8c42
+
+		files := [...]string{"node/ps.txt", "node/network_interface.json", "node/connections.json", "node/iostats.json"}
+
 		for _, file := range files {
 			path := filepath.Join(r.DebugStore(), file)
 			f, err := os.Stat(path)

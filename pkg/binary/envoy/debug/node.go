--- conflicted
+++ resolved
@@ -39,11 +39,11 @@
 	}
 	r.RegisterPreTermination(ps)
 	r.RegisterPreTermination(networkInterfaces)
-<<<<<<< HEAD
+
 	r.RegisterPreTermination(writeIOStats)
-=======
+
 	r.RegisterPreTermination(activeConnections)
->>>>>>> 707d8c42
+
 }
 
 func ps(r binary.Runner) error {
@@ -149,7 +149,7 @@
 	return nil
 }
 
-<<<<<<< HEAD
+
 // writeIOStat write iostat of devices in the form of a dictionary to json file
 func writeIOStats(r binary.Runner) error {
 	f, err := os.Create(filepath.Join(r.DebugStore(), "node/iostats.json"))
@@ -188,7 +188,8 @@
 	fmt.Fprintln(f, string(jsonBytes))
 
 	return nil
-=======
+}
+
 type connStat struct {
 	Fd     uint32   `json:"fd"`
 	Pid    int32    `json:"pid"`
@@ -257,5 +258,4 @@
 		Uids:   orig.Uids,
 		Pid:    orig.Pid,
 	}
->>>>>>> 707d8c42
-}+}

// Copyright 2019 Tetrate
//
// Licensed under the Apache License, Version 2.0 (the "License");
// you may not use this file except in compliance with the License.
// You may obtain a copy of the License at
//
//     http://www.apache.org/licenses/LICENSE-2.0
//
// Unless required by applicable law or agreed to in writing, software
// distributed under the License is distributed on an "AS IS" BASIS,
// WITHOUT WARRANTIES OR CONDITIONS OF ANY KIND, either express or implied.
// See the License for the specific language governing permissions and
// limitations under the License.

package envoy

import (
	"fmt"
	"io/ioutil"
	"os"
	"path/filepath"
	"time"

	"github.com/golang/protobuf/ptypes"
	durationpb "github.com/golang/protobuf/ptypes/duration"
)

// Mode is the mode Envoy should run in
type Mode string

const (
	// Sidecar instructs Envoy to run as a sidecar
	Sidecar Mode = "sidecar"
	// LoadBalancer instructs Envoy to run as a loadbalancer (e.g. gateway)
	LoadBalancer Mode = "loadbalancer"
)

// SupportedModes indicate the modes that are current supported by GetEnvoy
var SupportedModes = []string{string(LoadBalancer)}

// ParseMode converts the passed string into a valid mode or empty string
func ParseMode(s string) Mode {
	switch Mode(s) {
	case Sidecar:
		return Sidecar
	case LoadBalancer:
		return LoadBalancer
	default:
		return ""
	}
}

// NewConfig creates and mutates a config object based on passed params
func NewConfig(options ...func(*Config)) *Config {
	cfg := &Config{
		AdminPort:      15000,
		StatNameLength: 189,
		DrainDuration:  ptypes.DurationProto(30 * time.Second),
		ConnectTimeout: ptypes.DurationProto(5 * time.Second),
	}
	for _, o := range options {
		o(cfg)
	}
	return cfg
}

// Config store Envoy config information for use by bootstrap and arg mutators
type Config struct {
	XDSAddress     string
	Mode           Mode
	IPAddresses    []string
	ALSAddresss    string
	DrainDuration  *durationpb.Duration
	ConnectTimeout *durationpb.Duration
	AdminAddress   string
	AdminPort      int32
	StatNameLength int32
}

<<<<<<< HEAD
=======
// GetAdminAddress returns a host:port formatted address of the Envoy admin listener.
func (c *Config) GetAdminAddress() string {
	if c.AdminPort == 0 {
		return ""
	}
	address := c.AdminAddress
	if address == "" {
		address = "localhost"
	}
	return fmt.Sprintf("%s:%d", address, c.AdminPort)
}

>>>>>>> c5fe0138
// SaveConfig saves configuration string in getenvoy
// directory.
func (r *Runtime) SaveConfig(name, config string) (string, error) {
	configDir := filepath.Join(r.RootDir, "configs")
	if err := os.MkdirAll(configDir, 0750); err != nil {
		return "", fmt.Errorf("Unable to create directory %q: %v", configDir, err)
	}
	filename := name + ".yaml"
	err := ioutil.WriteFile(filepath.Join(configDir, filename), []byte(config), 0644)
	if err != nil {
		return "", fmt.Errorf("Cannot save config file %s: %s", filepath.Join(configDir, filename), err)
	}
	return filepath.Join(configDir, filename), nil
}<|MERGE_RESOLUTION|>--- conflicted
+++ resolved
@@ -77,8 +77,6 @@
 	StatNameLength int32
 }
 
-<<<<<<< HEAD
-=======
 // GetAdminAddress returns a host:port formatted address of the Envoy admin listener.
 func (c *Config) GetAdminAddress() string {
 	if c.AdminPort == 0 {
@@ -91,7 +89,6 @@
 	return fmt.Sprintf("%s:%d", address, c.AdminPort)
 }
 
->>>>>>> c5fe0138
 // SaveConfig saves configuration string in getenvoy
 // directory.
 func (r *Runtime) SaveConfig(name, config string) (string, error) {
